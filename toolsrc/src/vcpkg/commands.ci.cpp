#include "pch.h"

#include <vcpkg/base/cache.h>
#include <vcpkg/base/files.h>
#include <vcpkg/base/graphs.h>
#include <vcpkg/base/stringliteral.h>
#include <vcpkg/base/system.h>
#include <vcpkg/base/util.h>
#include <vcpkg/build.h>
#include <vcpkg/commands.h>
#include <vcpkg/dependencies.h>
#include <vcpkg/globalstate.h>
#include <vcpkg/help.h>
#include <vcpkg/input.h>
#include <vcpkg/install.h>
#include <vcpkg/vcpkglib.h>

namespace vcpkg::Commands::CI
{
    using Build::BuildResult;
    using Dependencies::InstallPlanAction;
    using Dependencies::InstallPlanType;

    struct TripletAndSummary
    {
        Triplet triplet;
        Install::InstallSummary summary;
    };

    static constexpr StringLiteral OPTION_DRY_RUN = "--dry-run";
    static constexpr StringLiteral OPTION_EXCLUDE = "--exclude";
    static constexpr StringLiteral OPTION_PURGE_TOMBSTONES = "--purge-tombstones";
    static constexpr StringLiteral OPTION_XUNIT = "--x-xunit";
    static constexpr StringLiteral OPTION_RANDOMIZE = "--x-randomize";

    static constexpr std::array<CommandSetting, 2> CI_SETTINGS = {{
        {OPTION_EXCLUDE, "Comma separated list of ports to skip"},
        {OPTION_XUNIT, "File to output results in XUnit format (internal)"},
    }};

    static constexpr std::array<CommandSwitch, 3> CI_SWITCHES = {{
        {OPTION_DRY_RUN, "Print out plan without execution"},
        {OPTION_RANDOMIZE, "Randomize the install order"},
        {OPTION_PURGE_TOMBSTONES, "Purge failure tombstones and retry building the ports"},
    }};

    const CommandStructure COMMAND_STRUCTURE = {
        Help::create_example_string("ci x64-windows"),
        1,
        SIZE_MAX,
        {CI_SWITCHES, CI_SETTINGS},
        nullptr,
    };

    struct XunitTestResults
    {
    public:
        XunitTestResults() { m_assembly_run_datetime = Chrono::CTime::get_current_date_time(); }

        void add_test_results(const std::string& spec,
                              const Build::BuildResult& build_result,
                              const Chrono::ElapsedTime& elapsed_time,
                              const std::string& abi_tag)
        {
            m_collections.back().tests.push_back({spec, build_result, elapsed_time, abi_tag});
        }

        // Starting a new test collection
        void push_collection(const std::string& name) { m_collections.push_back({name}); }

        void collection_time(const vcpkg::Chrono::ElapsedTime& time) { m_collections.back().time = time; }

        const std::string& build_xml()
        {
            m_xml.clear();
            xml_start_assembly();

            for (const auto& collection : m_collections)
            {
                xml_start_collection(collection);
                for (const auto& test : collection.tests)
                {
                    xml_test(test);
                }
                xml_finish_collection();
            }

            xml_finish_assembly();
            return m_xml;
        }

        void assembly_time(const vcpkg::Chrono::ElapsedTime& assembly_time) { m_assembly_time = assembly_time; }

    private:
        struct XunitTest
        {
            std::string name;
            vcpkg::Build::BuildResult result;
            vcpkg::Chrono::ElapsedTime time;
            std::string abi_tag;
        };

        struct XunitCollection
        {
            std::string name;
            vcpkg::Chrono::ElapsedTime time;
            std::vector<XunitTest> tests;
        };

        void xml_start_assembly()
        {
            std::string datetime;
            if (m_assembly_run_datetime)
            {
                auto rawDateTime = m_assembly_run_datetime.get()->to_string();
                // The expected format is "yyyy-mm-ddThh:mm:ss.0Z"
                //                         0123456789012345678901
                datetime = Strings::format(
                    R"(run-date="%s" run-time="%s")", rawDateTime.substr(0, 10), rawDateTime.substr(11, 8));
            }

            std::string time = Strings::format(R"(time="%lld")", m_assembly_time.as<std::chrono::seconds>().count());

            m_xml += Strings::format(R"(<assemblies>)"
                                     "\n"
                                     R"(  <assembly name="vcpkg" %s %s>)"
                                     "\n",
                                     datetime,
                                     time);
        }
        void xml_finish_assembly()
        {
            m_xml += "  </assembly>\n"
                     "</assemblies>\n";
        }

        void xml_start_collection(const XunitCollection& collection)
        {
            m_xml += Strings::format(R"(    <collection name="%s" time="%lld">)"
                                     "\n",
                                     collection.name,
                                     collection.time.as<std::chrono::seconds>().count());
        }
        void xml_finish_collection() { m_xml += "    </collection>\n"; }

        void xml_test(const XunitTest& test)
        {
            std::string message_block;
            const char* result_string = "";
            switch (test.result)
            {
                case BuildResult::POST_BUILD_CHECKS_FAILED:
                case BuildResult::FILE_CONFLICTS:
                case BuildResult::BUILD_FAILED:
                    result_string = "Fail";
                    message_block =
                        Strings::format("<failure><message><![CDATA[%s]]></message></failure>", to_string(test.result));
                    break;
                case BuildResult::EXCLUDED:
                case BuildResult::CASCADED_DUE_TO_MISSING_DEPENDENCIES:
                    result_string = "Skip";
                    message_block = Strings::format("<reason><![CDATA[%s]]></reason>", to_string(test.result));
                    break;
                case BuildResult::SUCCEEDED: result_string = "Pass"; break;
                default: Checks::exit_fail(VCPKG_LINE_INFO); break;
            }

            std::string traits_block;
            if (test.abi_tag != "") // only adding if there is a known abi tag
            {
                traits_block = Strings::format(R"(<traits><trait name="abi_tag" value="%s" /></traits>)", test.abi_tag);
            }

            m_xml += Strings::format(R"(      <test name="%s" method="%s" time="%lld" result="%s">%s%s</test>)"
                                     "\n",
                                     test.name,
                                     test.name,
                                     test.time.as<std::chrono::seconds>().count(),
                                     result_string,
                                     traits_block,
                                     message_block);
        }

        Optional<vcpkg::Chrono::CTime> m_assembly_run_datetime;
        vcpkg::Chrono::ElapsedTime m_assembly_time;
        std::vector<XunitCollection> m_collections;

        std::string m_xml;
    };

    struct UnknownCIPortsResults
    {
        std::vector<FullPackageSpec> unknown;
        std::map<PackageSpec, Build::BuildResult> known;
        std::map<PackageSpec, std::vector<std::string>> features;
        std::map<PackageSpec, std::string> abi_tag_map;
    };

    static std::unique_ptr<UnknownCIPortsResults> find_unknown_ports_for_ci(
        const VcpkgPaths& paths,
        const std::set<std::string>& exclusions,
        const Dependencies::PortFileProvider& provider,
        const std::vector<FeatureSpec>& fspecs,
        const bool purge_tombstones)
    {
        auto ret = std::make_unique<UnknownCIPortsResults>();

        auto& fs = paths.get_filesystem();

        std::set<PackageSpec> will_fail;

        const Build::BuildPackageOptions build_options = {
            Build::UseHeadVersion::NO,
            Build::AllowDownloads::YES,
            Build::CleanBuildtrees::YES,
            Build::CleanPackages::YES,
            Build::CleanDownloads::NO,
            Build::DownloadTool::BUILT_IN,
            GlobalState::g_binary_caching ? Build::BinaryCaching::YES : Build::BinaryCaching::NO,
            Build::FailOnTombstone::YES,
        };

        vcpkg::Cache<Triplet, Build::PreBuildInfo> pre_build_info_cache;

        auto action_plan = Dependencies::create_feature_install_plan(provider, fspecs, {}, {});

        auto timer = Chrono::ElapsedTimer::create_started();

        for (auto&& action : action_plan)
        {
            if (auto p = action.install_action.get())
            {
                // determine abi tag
                std::string abi;
                if (auto scfl = p->source_control_file_location.get())
                {
                    auto triplet = p->spec.triplet();

                    const Build::BuildPackageConfig build_config{
                        *scfl,
                        triplet, 
                        build_options, 
                        p->feature_list
                    };

                    auto dependency_abis =
                        Util::fmap(p->computed_dependencies, [&](const PackageSpec& spec) -> Build::AbiEntry {
                            auto it = ret->abi_tag_map.find(spec);

                            if (it == ret->abi_tag_map.end())
                                return {spec.name(), ""};
                            else
                                return {spec.name(), it->second};
                        });
                    const auto& pre_build_info = pre_build_info_cache.get_lazy(
                        triplet,
                        [&]() {
                            return Build::PreBuildInfo::from_triplet_file(
                                    paths,
                                    triplet,
<<<<<<< HEAD
                                    scfl->source_control_file->core_paragraph->name);
=======
                                    *scfl);
>>>>>>> 618fa203
                        }
                    );

                    auto maybe_tag_and_file =
                        Build::compute_abi_tag(paths, build_config, pre_build_info, dependency_abis);
                    if (auto tag_and_file = maybe_tag_and_file.get())
                    {
                        abi = tag_and_file->tag;
                        ret->abi_tag_map.emplace(p->spec, abi);
                    }
                }
                else if (auto ipv = p->installed_package.get())
                {
                    abi = ipv->core->package.abi;
                    if (!abi.empty()) ret->abi_tag_map.emplace(p->spec, abi);
                }

                std::string state;

                auto archives_root_dir = paths.root / "archives";
                auto archive_name = abi + ".zip";
                auto archive_subpath = fs::u8path(abi.substr(0, 2)) / archive_name;
                auto archive_path = archives_root_dir / archive_subpath;
                auto archive_tombstone_path = archives_root_dir / "fail" / archive_subpath;

                if (purge_tombstones)
                {
                    std::error_code ec;
                    fs.remove(archive_tombstone_path, ec); // Ignore error
                }

                bool b_will_build = false;

                ret->features.emplace(p->spec,
                                      std::vector<std::string>{p->feature_list.begin(), p->feature_list.end()});

                if (Util::Sets::contains(exclusions, p->spec.name()))
                {
                    ret->known.emplace(p->spec, BuildResult::EXCLUDED);
                    will_fail.emplace(p->spec);
                }
                else if (std::any_of(p->computed_dependencies.begin(),
                                     p->computed_dependencies.end(),
                                     [&](const PackageSpec& spec) { return Util::Sets::contains(will_fail, spec); }))
                {
                    ret->known.emplace(p->spec, BuildResult::CASCADED_DUE_TO_MISSING_DEPENDENCIES);
                    will_fail.emplace(p->spec);
                }
                else if (fs.exists(archive_path))
                {
                    state += "pass";
                    ret->known.emplace(p->spec, BuildResult::SUCCEEDED);
                }
                else if (fs.exists(archive_tombstone_path))
                {
                    state += "fail";
                    ret->known.emplace(p->spec, BuildResult::BUILD_FAILED);
                    will_fail.emplace(p->spec);
                }
                else
                {
                    ret->unknown.push_back({p->spec, {p->feature_list.begin(), p->feature_list.end()}});
                    b_will_build = true;
                }

                System::printf("%40s: %1s %8s: %s\n", p->spec, (b_will_build ? "*" : " "), state, abi);
            }
        }

        System::printf("Time to determine pass/fail: %s\n", timer.elapsed());

        return ret;
    }

    void perform_and_exit(const VcpkgCmdArguments& args, const VcpkgPaths& paths, const Triplet& default_triplet)
    {
        if (!GlobalState::g_binary_caching)
        {
            System::print2(System::Color::warning, "Warning: Running ci without binary caching!\n");
        }

        const ParsedArguments options = args.parse_arguments(COMMAND_STRUCTURE);

        std::set<std::string> exclusions_set;
        auto it_exclusions = options.settings.find(OPTION_EXCLUDE);
        if (it_exclusions != options.settings.end())
        {
            auto exclusions = Strings::split(it_exclusions->second, ",");
            exclusions_set.insert(exclusions.begin(), exclusions.end());
        }

        const auto is_dry_run = Util::Sets::contains(options.switches, OPTION_DRY_RUN);
        const auto purge_tombstones = Util::Sets::contains(options.switches, OPTION_PURGE_TOMBSTONES);

        std::vector<Triplet> triplets = Util::fmap(
            args.command_arguments, [](std::string s) { return Triplet::from_canonical_name(std::move(s)); });

        if (triplets.empty())
        {
            triplets.push_back(default_triplet);
        }

        StatusParagraphs status_db = database_load_check(paths);
        
        Dependencies::PathsPortFileProvider provider(paths, args.overlay_ports.get());

        const Build::BuildPackageOptions install_plan_options = {
            Build::UseHeadVersion::NO,
            Build::AllowDownloads::YES,
            Build::CleanBuildtrees::YES,
            Build::CleanPackages::YES,
            Build::CleanDownloads::NO,
            Build::DownloadTool::BUILT_IN,
            GlobalState::g_binary_caching ? Build::BinaryCaching::YES : Build::BinaryCaching::NO,
            Build::FailOnTombstone::YES,
        };

        std::vector<std::map<PackageSpec, BuildResult>> all_known_results;
        std::map<PackageSpec, std::string> abi_tag_map;

        XunitTestResults xunitTestResults;

        std::vector<std::string> all_ports =
            Util::fmap(provider.load_all_control_files(), [](auto&& scfl) -> std::string {
                return scfl->source_control_file.get()->core_paragraph->name;
            });
        std::vector<TripletAndSummary> results;
        auto timer = Chrono::ElapsedTimer::create_started();
        for (const Triplet& triplet : triplets)
        {
            Input::check_triplet(triplet, paths);

            xunitTestResults.push_collection(triplet.canonical_name());

            Dependencies::PackageGraph pgraph(provider, status_db);

            std::vector<PackageSpec> specs = PackageSpec::to_package_specs(all_ports, triplet);
            // Install the default features for every package
            auto all_feature_specs = Util::fmap(specs, [](auto& spec) { return FeatureSpec(spec, ""); });
            auto split_specs =
                find_unknown_ports_for_ci(paths, exclusions_set, provider, all_feature_specs, purge_tombstones);
            auto feature_specs = FullPackageSpec::to_feature_specs(split_specs->unknown);

            for (auto&& fspec : feature_specs)
                pgraph.install(fspec);

            Dependencies::CreateInstallPlanOptions serialize_options;

            struct RandomizerInstance : Graphs::Randomizer
            {
                virtual int random(int i) override
                {
                    if (i <= 1) return 0;
                    std::uniform_int_distribution<int> d(0, i - 1);
                    return d(e);
                }

                std::random_device e;
            } randomizer_instance;

            if (Util::Sets::contains(options.switches, OPTION_RANDOMIZE))
            {
                serialize_options.randomizer = &randomizer_instance;
            }

            auto action_plan = [&]() {
                int iterations = 0;
                do
                {
                    bool inconsistent = false;
                    auto action_plan = pgraph.serialize(serialize_options);

                    for (auto&& action : action_plan)
                    {
                        if (auto p = action.install_action.get())
                        {
                            p->build_options = install_plan_options;
                            if (Util::Sets::contains(exclusions_set, p->spec.name()))
                            {
                                p->plan_type = InstallPlanType::EXCLUDED;
                            }

                            for (auto&& feature : split_specs->features[p->spec])
                                if (p->feature_list.find(feature) == p->feature_list.end())
                                {
                                    pgraph.install({p->spec, feature});
                                    inconsistent = true;
                                }
                        }
                    }

                    if (!inconsistent) return action_plan;
                    Checks::check_exit(VCPKG_LINE_INFO, ++iterations < 100);
                } while (true);
            }();

            if (is_dry_run)
            {
                Dependencies::print_plan(action_plan, true, paths.ports);
            }
            else
            {
                auto collection_timer = Chrono::ElapsedTimer::create_started();
                auto summary = Install::perform(action_plan, Install::KeepGoing::YES, paths, status_db);
                auto collection_time_elapsed = collection_timer.elapsed();

                // Adding results for ports that were built or pulled from an archive
                for (auto&& result : summary.results)
                {
                    split_specs->known.erase(result.spec);
                    xunitTestResults.add_test_results(result.spec.to_string(),
                                                      result.build_result.code,
                                                      result.timing,
                                                      split_specs->abi_tag_map.at(result.spec));
                }

                // Adding results for ports that were not built because they have known states
                for (auto&& port : split_specs->known)
                {
                    xunitTestResults.add_test_results(port.first.to_string(),
                                                      port.second,
                                                      Chrono::ElapsedTime{},
                                                      split_specs->abi_tag_map.at(port.first));
                }

                all_known_results.emplace_back(std::move(split_specs->known));
                abi_tag_map.insert(split_specs->abi_tag_map.begin(), split_specs->abi_tag_map.end());

                results.push_back({triplet, std::move(summary)});

                xunitTestResults.collection_time(collection_time_elapsed);
            }
        }
        xunitTestResults.assembly_time(timer.elapsed());

        for (auto&& result : results)
        {
            System::print2("\nTriplet: ", result.triplet, "\n");
            System::print2("Total elapsed time: ", result.summary.total_elapsed_time, "\n");
            result.summary.print();
        }
        auto& fs = paths.get_filesystem();
        auto it_xunit = options.settings.find(OPTION_XUNIT);
        if (it_xunit != options.settings.end())
        {
            fs.write_contents(fs::u8path(it_xunit->second), xunitTestResults.build_xml(), VCPKG_LINE_INFO);
        }

        Checks::exit_success(VCPKG_LINE_INFO);
    }
}<|MERGE_RESOLUTION|>--- conflicted
+++ resolved
@@ -258,11 +258,7 @@
                             return Build::PreBuildInfo::from_triplet_file(
                                     paths,
                                     triplet,
-<<<<<<< HEAD
-                                    scfl->source_control_file->core_paragraph->name);
-=======
                                     *scfl);
->>>>>>> 618fa203
                         }
                     );
 
