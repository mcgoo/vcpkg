--- conflicted
+++ resolved
@@ -127,11 +127,7 @@
         /// </summary>
         static PreBuildInfo from_triplet_file(const VcpkgPaths& paths,
                 const Triplet& triplet,
-<<<<<<< HEAD
-                Optional<const std::string&> port = nullopt);
-=======
                 Optional<const SourceControlFileLocation&> port = nullopt);
->>>>>>> 618fa203
 
         std::string triplet_abi_tag;
         std::string target_architecture;
@@ -142,10 +138,7 @@
         Optional<std::string> external_toolchain_file;
         Optional<ConfigurationType> build_type;
         std::vector<std::string> passthrough_env_vars;
-<<<<<<< HEAD
         std::vector<fs::path> additional_files;
-=======
->>>>>>> 618fa203
     };
 
     std::string make_build_env_cmd(const PreBuildInfo& pre_build_info, const Toolset& toolset);
@@ -160,10 +153,7 @@
         CHAINLOAD_TOOLCHAIN_FILE,
         BUILD_TYPE,
         ENV_PASSTHROUGH,
-<<<<<<< HEAD
         ABI_ADDITIONAL_FILES,
-=======
->>>>>>> 618fa203
     };
 
     const std::unordered_map<std::string, VcpkgTripletVar> VCPKG_OPTIONS = {
@@ -175,10 +165,7 @@
         {"VCPKG_CHAINLOAD_TOOLCHAIN_FILE", VcpkgTripletVar::CHAINLOAD_TOOLCHAIN_FILE},
         {"VCPKG_BUILD_TYPE", VcpkgTripletVar::BUILD_TYPE},
         {"VCPKG_ENV_PASSTHROUGH", VcpkgTripletVar::ENV_PASSTHROUGH},
-<<<<<<< HEAD
         {"VCPKG_ABI_ADDITIONAL_FILES", VcpkgTripletVar::ABI_ADDITIONAL_FILES},
-=======
->>>>>>> 618fa203
     };
 
     struct ExtendedBuildResult
