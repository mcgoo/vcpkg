--- conflicted
+++ resolved
@@ -3,6 +3,7 @@
 Homepage: https://www.libssh.org/
 Description: libssh is a multiplatform C library implementing the SSHv2 protocol on client and server side
 Default-Features: crypto
+Supports: !uwp
 
 Feature: crypto
 Build-Depends: libssh[mbedtls]
@@ -14,11 +15,7 @@
 
 Feature: openssl
 Build-Depends: openssl
-<<<<<<< HEAD
 Description: Crypto support (OpenSSL)
-=======
-Supports: !uwp
->>>>>>> d808514c
 
 Feature: zlib
 Description: libssh with zlib
