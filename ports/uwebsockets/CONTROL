--- conflicted
+++ resolved
@@ -1,8 +1,4 @@
 Source: uwebsockets
-<<<<<<< HEAD
-Version: 0.14.4
-=======
 Version: 0.14.4-1
->>>>>>> fac96eb3
 Build-Depends: libuv, openssl, zlib, boost
 Description: Highly scalable cross-platform WebSocket & HTTP library for C++11 and Node.js