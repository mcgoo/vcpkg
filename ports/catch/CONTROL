--- conflicted
+++ resolved
@@ -1,7 +1,3 @@
 Source: catch
-<<<<<<< HEAD
-Version: 1.9.7
-=======
 Version: 1.10.0
->>>>>>> fac96eb3
 Description: C++ Automated Test Cases in Headers