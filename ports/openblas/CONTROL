--- conflicted
+++ resolved
@@ -1,7 +1,3 @@
 Source: openblas
-<<<<<<< HEAD
-Version: v0.2.20
-=======
 Version: v0.2.20-2
->>>>>>> fac96eb3
 Description: OpenBLAS is an optimized BLAS library based on GotoBLAS2 1.13 BSD version.