--- conflicted
+++ resolved
@@ -6,7 +6,7 @@
 ## ```cmake
 ## VCPKG_TARGET_IS_<target>                 with <target> being one of the following: WINDOWS, UWP, LINUX, OSX, ANDROID, FREEBSD. only defined if <target>
 ## VCPKG_HOST_PATH_SEPARATOR                Host specific path separator
-## VCPKG_HOST_PATH_SEPARATOR_ESCAPED        Escaped version of VCPKG_HOST_PATH_SEPARATOR if necessary (e.g. symbol with special meaning in cmake like ";")
+## VCPKG_HOST_PATH_SEPARATOR_ESCAPED        Escaped version of VCPKG_HOST_PATH_SEPARATOR if necessary (set to VCPKG_HOST_PATH_SEPARATOR if not necessary)
 ## VCPKG_HOST_EXECUTABLE_SUFFIX             executable suffix of the host
 ## VCPKG_TARGET_EXECUTABLE_SUFFIX           executable suffix of the target
 ## VCPKG_TARGET_STATIC_LIBRARY_PREFIX       static library prefix for target (same as CMAKE_STATIC_LIBRARY_PREFIX)
@@ -42,11 +42,12 @@
 
 #Helper variable to identify the host path separator. 
 if(CMAKE_HOST_WIN32)
-    set(VCPKG_HOST_PATH_SEPARATOR ";")
-    set(VCPKG_HOST_PATH_SEPARATOR_ESCAPED "\\;") #sometimes needed to differentiate between the cmake list separator
+    set(VCPKG_HOST_PATH_SEPARATOR "\;")           #Is escaped here because else VCPKG_HOST_PATH_SEPARATOR will be a list of two empty elements
+    set(VCPKG_HOST_PATH_SEPARATOR_ESCAPED "\\\;") #Needed if you want to pass around variables with VCPKG_HOST_PATH_SEPARATOR
 elseif(CMAKE_HOST_UNIX)
     set(VCPKG_HOST_PATH_SEPARATOR ":")
-    set(VCPKG_HOST_PATH_SEPARATOR_ESCAPED ":")
+    set(VCPKG_HOST_PATH_SEPARATOR_ESCAPED ${VCPKG_HOST_PATH_SEPARATOR})
+endif()
 
 #Helper variables to identify executables on host/target
 if(CMAKE_HOST_WIN32)
@@ -94,15 +95,6 @@
 endif()
 #Setting these variables allows find_library to work in script mode and thus in portfiles!
 #This allows us scale down on hardcoded target dependent paths in portfiles
-<<<<<<< HEAD
-set(CMAKE_STATIC_LIBRARY_SUFFIX ${VCPKG_TARGET_STATIC_LIBRARY_SUFFIX})
-set(CMAKE_SHARED_LIBRARY_SUFFIX ${VCPKG_TARGET_SHARED_LIBRARY_SUFFIX})
-set(CMAKE_STATIC_LIBRARY_PREFIX ${VCPKG_TARGET_STATIC_LIBRARY_PREFIX})
-set(CMAKE_SHARED_LIBRARY_PREFIX ${VCPKG_TARGET_SHARED_LIBRARY_PREFIX})
-set(CMAKE_FIND_LIBRARY_SUFFIXES "${CMAKE_STATIC_LIBRARY_SUFFIX};${CMAKE_SHARED_LIBRARY_SUFFIX}" CACHE INTERNAL "") # Required by find_library
-set(CMAKE_FIND_LIBRARY_PREFIXES "${CMAKE_STATIC_LIBRARY_PREFIX};${CMAKE_SHARED_LIBRARY_PREFIX}" CACHE INTERNAL "") # Required by find_library
-
-=======
 set(CMAKE_STATIC_LIBRARY_SUFFIX "${VCPKG_TARGET_STATIC_LIBRARY_SUFFIX}")
 set(CMAKE_SHARED_LIBRARY_SUFFIX "${VCPKG_TARGET_SHARED_LIBRARY_SUFFIX}")
 set(CMAKE_IMPORT_LIBRARY_SUFFIX "${VCPKG_TARGET_IMPORT_LIBRARY_PREFIX}")
@@ -111,5 +103,4 @@
 set(CMAKE_IMPORT_LIBRARY_PREFIX "${VCPKG_TARGET_IMPORT_LIBRARY_SUFFIX}")
 
 set(CMAKE_FIND_LIBRARY_SUFFIXES "${VCPKG_FIND_LIBRARY_SUFFIXES}" CACHE INTERNAL "") # Required by find_library
-set(CMAKE_FIND_LIBRARY_PREFIXES "${VCPKG_FIND_LIBRARY_PREFIXES}" CACHE INTERNAL "") # Required by find_library
->>>>>>> 358ec095
+set(CMAKE_FIND_LIBRARY_PREFIXES "${VCPKG_FIND_LIBRARY_PREFIXES}" CACHE INTERNAL "") # Required by find_library