## # vcpkg_common_definitions
##
## File contains helpful variabls for portfiles which are commonly needed or used.
##
## ## The following variables are available:
## ```cmake
## VCPKG_TARGET_IS_<target>                 with <target> being one of the following: WINDOWS, UWP, LINUX, OSX, ANDROID, FREEBSD. only defined if <target>
<<<<<<< HEAD
## VCPKG_HOST_PATH_SEPARATOR                Host specific path separator
## VCPKG_HOST_PATH_SEPARATOR_ESCAPED        Escaped version of VCPKG_HOST_PATH_SEPARATOR if necessary (e.g. symbol with special meaning in cmake like ";")
## ```
=======
## VCPKG_TARGET_STATIC_LIBRARY_PREFIX       static library prefix for target (same as CMAKE_STATIC_LIBRARY_PREFIX)
## VCPKG_TARGET_STATIC_LIBRARY_SUFFIX       static library suffix for target (same as CMAKE_STATIC_LIBRARY_SUFFIX)
## VCPKG_TARGET_SHARED_LIBRARY_PREFIX       shared library prefix for target (same as CMAKE_SHARED_LIBRARY_PREFIX)
## VCPKG_TARGET_SHARED_LIBRARY_SUFFIX       shared library suffix for target (same as CMAKE_SHARED_LIBRARY_SUFFIX)
## ```
## 
## CMAKE_STATIC_LIBRARY_PREFIX, CMAKE_STATIC_LIBRARY_SUFFIX, CMAKE_SHARED_LIBRARY_PREFIX, CMAKE_SHARED_LIBRARY_SUFFIX are defined for the target so that 
## portfiles are able to use find_library calls to discover dependent libraries within the current triplet for ports. 
>>>>>>> 8e7ce6d9
##

#Helper variable to identify the Target system. VCPKG_TARGET_IS_<targetname>
if (NOT VCPKG_CMAKE_SYSTEM_NAME OR VCPKG_CMAKE_SYSTEM_NAME STREQUAL "WindowsStore")
    set(VCPKG_TARGET_IS_WINDOWS 1)
    if(VCPKG_CMAKE_SYSTEM_NAME STREQUAL "WindowsStore")
        set(VCPKG_TARGET_IS_UWP 1)
    endif()
elseif(VCPKG_CMAKE_SYSTEM_NAME STREQUAL "Darwin")
    set(VCPKG_TARGET_IS_OSX 1)
elseif(VCPKG_CMAKE_SYSTEM_NAME STREQUAL "Linux")
    set(VCPKG_TARGET_IS_LINUX 1)
elseif(VCPKG_CMAKE_SYSTEM_NAME STREQUAL "Android")
    set(VCPKG_TARGET_IS_ANDROID 1)
elseif(VCPKG_CMAKE_SYSTEM_NAME STREQUAL "FreeBSD")
    set(VCPKG_TARGET_IS_FREEBSD 1)
endif()

<<<<<<< HEAD
#Helper variable to identify the host path separator. 
if(CMAKE_HOST_WIN32)
    set(VCPKG_HOST_PATH_SEPARATOR ";")
    set(VCPKG_HOST_PATH_SEPARATOR_ESCAPED "\\;") #sometimes needed to differentiate between the cmake list separator
elseif(CMAKE_HOST_UNIX)
    set(VCPKG_HOST_PATH_SEPARATOR ":")
    set(VCPKG_HOST_PATH_SEPARATOR_ESCAPED ":")
endif()
=======
#Helper variables for libraries 
if(VCPKG_TARGET_IS_WINDOWS)
    set(VCPKG_TARGET_STATIC_LIBRARY_SUFFIX ".lib")
    set(VCPKG_TARGET_SHARED_LIBRARY_SUFFIX ".dll")
    set(VCPKG_TARGET_STATIC_LIBRARY_PREFIX "")
    set(VCPKG_TARGET_SHARED_LIBRARY_PREFIX "")
else()
    set(VCPKG_TARGET_STATIC_LIBRARY_SUFFIX ".a")
    set(VCPKG_TARGET_SHARED_LIBRARY_SUFFIX ".so")
    set(VCPKG_TARGET_STATIC_LIBRARY_PREFIX "lib")
    set(VCPKG_TARGET_SHARED_LIBRARY_PREFIX "lib")
endif()
#Setting these variables allows find_library to work in script mode and thus in portfiles!
#This allows us scale down on hardcoded target dependent paths in portfiles
set(CMAKE_STATIC_LIBRARY_SUFFIX ${VCPKG_TARGET_STATIC_LIBRARY_SUFFIX})
set(CMAKE_SHARED_LIBRARY_SUFFIX ${VCPKG_TARGET_SHARED_LIBRARY_SUFFIX})
set(CMAKE_STATIC_LIBRARY_PREFIX ${VCPKG_TARGET_STATIC_LIBRARY_PREFIX})
set(CMAKE_SHARED_LIBRARY_PREFIX ${VCPKG_TARGET_SHARED_LIBRARY_PREFIX})



>>>>>>> 8e7ce6d9
<|MERGE_RESOLUTION|>--- conflicted
+++ resolved
@@ -1,71 +1,62 @@
-## # vcpkg_common_definitions
-##
-## File contains helpful variabls for portfiles which are commonly needed or used.
-##
-## ## The following variables are available:
-## ```cmake
-## VCPKG_TARGET_IS_<target>                 with <target> being one of the following: WINDOWS, UWP, LINUX, OSX, ANDROID, FREEBSD. only defined if <target>
-<<<<<<< HEAD
-## VCPKG_HOST_PATH_SEPARATOR                Host specific path separator
-## VCPKG_HOST_PATH_SEPARATOR_ESCAPED        Escaped version of VCPKG_HOST_PATH_SEPARATOR if necessary (e.g. symbol with special meaning in cmake like ";")
-## ```
-=======
-## VCPKG_TARGET_STATIC_LIBRARY_PREFIX       static library prefix for target (same as CMAKE_STATIC_LIBRARY_PREFIX)
-## VCPKG_TARGET_STATIC_LIBRARY_SUFFIX       static library suffix for target (same as CMAKE_STATIC_LIBRARY_SUFFIX)
-## VCPKG_TARGET_SHARED_LIBRARY_PREFIX       shared library prefix for target (same as CMAKE_SHARED_LIBRARY_PREFIX)
-## VCPKG_TARGET_SHARED_LIBRARY_SUFFIX       shared library suffix for target (same as CMAKE_SHARED_LIBRARY_SUFFIX)
-## ```
-## 
-## CMAKE_STATIC_LIBRARY_PREFIX, CMAKE_STATIC_LIBRARY_SUFFIX, CMAKE_SHARED_LIBRARY_PREFIX, CMAKE_SHARED_LIBRARY_SUFFIX are defined for the target so that 
-## portfiles are able to use find_library calls to discover dependent libraries within the current triplet for ports. 
->>>>>>> 8e7ce6d9
-##
-
-#Helper variable to identify the Target system. VCPKG_TARGET_IS_<targetname>
-if (NOT VCPKG_CMAKE_SYSTEM_NAME OR VCPKG_CMAKE_SYSTEM_NAME STREQUAL "WindowsStore")
-    set(VCPKG_TARGET_IS_WINDOWS 1)
-    if(VCPKG_CMAKE_SYSTEM_NAME STREQUAL "WindowsStore")
-        set(VCPKG_TARGET_IS_UWP 1)
-    endif()
-elseif(VCPKG_CMAKE_SYSTEM_NAME STREQUAL "Darwin")
-    set(VCPKG_TARGET_IS_OSX 1)
-elseif(VCPKG_CMAKE_SYSTEM_NAME STREQUAL "Linux")
-    set(VCPKG_TARGET_IS_LINUX 1)
-elseif(VCPKG_CMAKE_SYSTEM_NAME STREQUAL "Android")
-    set(VCPKG_TARGET_IS_ANDROID 1)
-elseif(VCPKG_CMAKE_SYSTEM_NAME STREQUAL "FreeBSD")
-    set(VCPKG_TARGET_IS_FREEBSD 1)
-endif()
-
-<<<<<<< HEAD
-#Helper variable to identify the host path separator. 
-if(CMAKE_HOST_WIN32)
-    set(VCPKG_HOST_PATH_SEPARATOR ";")
-    set(VCPKG_HOST_PATH_SEPARATOR_ESCAPED "\\;") #sometimes needed to differentiate between the cmake list separator
-elseif(CMAKE_HOST_UNIX)
-    set(VCPKG_HOST_PATH_SEPARATOR ":")
-    set(VCPKG_HOST_PATH_SEPARATOR_ESCAPED ":")
-endif()
-=======
-#Helper variables for libraries 
-if(VCPKG_TARGET_IS_WINDOWS)
-    set(VCPKG_TARGET_STATIC_LIBRARY_SUFFIX ".lib")
-    set(VCPKG_TARGET_SHARED_LIBRARY_SUFFIX ".dll")
-    set(VCPKG_TARGET_STATIC_LIBRARY_PREFIX "")
-    set(VCPKG_TARGET_SHARED_LIBRARY_PREFIX "")
-else()
-    set(VCPKG_TARGET_STATIC_LIBRARY_SUFFIX ".a")
-    set(VCPKG_TARGET_SHARED_LIBRARY_SUFFIX ".so")
-    set(VCPKG_TARGET_STATIC_LIBRARY_PREFIX "lib")
-    set(VCPKG_TARGET_SHARED_LIBRARY_PREFIX "lib")
-endif()
-#Setting these variables allows find_library to work in script mode and thus in portfiles!
-#This allows us scale down on hardcoded target dependent paths in portfiles
-set(CMAKE_STATIC_LIBRARY_SUFFIX ${VCPKG_TARGET_STATIC_LIBRARY_SUFFIX})
-set(CMAKE_SHARED_LIBRARY_SUFFIX ${VCPKG_TARGET_SHARED_LIBRARY_SUFFIX})
-set(CMAKE_STATIC_LIBRARY_PREFIX ${VCPKG_TARGET_STATIC_LIBRARY_PREFIX})
-set(CMAKE_SHARED_LIBRARY_PREFIX ${VCPKG_TARGET_SHARED_LIBRARY_PREFIX})
-
-
-
->>>>>>> 8e7ce6d9
+## # vcpkg_common_definitions
+##
+## File contains helpful variabls for portfiles which are commonly needed or used.
+##
+## ## The following variables are available:
+## ```cmake
+## VCPKG_TARGET_IS_<target>                 with <target> being one of the following: WINDOWS, UWP, LINUX, OSX, ANDROID, FREEBSD. only defined if <target>
+## VCPKG_HOST_PATH_SEPARATOR                Host specific path separator
+## VCPKG_HOST_PATH_SEPARATOR_ESCAPED        Escaped version of VCPKG_HOST_PATH_SEPARATOR if necessary (e.g. symbol with special meaning in cmake like ";")
+## VCPKG_TARGET_STATIC_LIBRARY_PREFIX       static library prefix for target (same as CMAKE_STATIC_LIBRARY_PREFIX)
+## VCPKG_TARGET_STATIC_LIBRARY_SUFFIX       static library suffix for target (same as CMAKE_STATIC_LIBRARY_SUFFIX)
+## VCPKG_TARGET_SHARED_LIBRARY_PREFIX       shared library prefix for target (same as CMAKE_SHARED_LIBRARY_PREFIX)
+## VCPKG_TARGET_SHARED_LIBRARY_SUFFIX       shared library suffix for target (same as CMAKE_SHARED_LIBRARY_SUFFIX)
+## ```
+## 
+## CMAKE_STATIC_LIBRARY_PREFIX, CMAKE_STATIC_LIBRARY_SUFFIX, CMAKE_SHARED_LIBRARY_PREFIX, CMAKE_SHARED_LIBRARY_SUFFIX are defined for the target so that 
+## portfiles are able to use find_library calls to discover dependent libraries within the current triplet for ports. 
+##
+
+#Helper variable to identify the Target system. VCPKG_TARGET_IS_<targetname>
+if (NOT VCPKG_CMAKE_SYSTEM_NAME OR VCPKG_CMAKE_SYSTEM_NAME STREQUAL "WindowsStore")
+    set(VCPKG_TARGET_IS_WINDOWS 1)
+    if(VCPKG_CMAKE_SYSTEM_NAME STREQUAL "WindowsStore")
+        set(VCPKG_TARGET_IS_UWP 1)
+    endif()
+elseif(VCPKG_CMAKE_SYSTEM_NAME STREQUAL "Darwin")
+    set(VCPKG_TARGET_IS_OSX 1)
+elseif(VCPKG_CMAKE_SYSTEM_NAME STREQUAL "Linux")
+    set(VCPKG_TARGET_IS_LINUX 1)
+elseif(VCPKG_CMAKE_SYSTEM_NAME STREQUAL "Android")
+    set(VCPKG_TARGET_IS_ANDROID 1)
+elseif(VCPKG_CMAKE_SYSTEM_NAME STREQUAL "FreeBSD")
+    set(VCPKG_TARGET_IS_FREEBSD 1)
+endif()
+
+#Helper variable to identify the host path separator. 
+if(CMAKE_HOST_WIN32)
+    set(VCPKG_HOST_PATH_SEPARATOR ";")
+    set(VCPKG_HOST_PATH_SEPARATOR_ESCAPED "\\;") #sometimes needed to differentiate between the cmake list separator
+elseif(CMAKE_HOST_UNIX)
+    set(VCPKG_HOST_PATH_SEPARATOR ":")
+    set(VCPKG_HOST_PATH_SEPARATOR_ESCAPED ":")
+endif()
+
+#Helper variables for libraries 
+if(VCPKG_TARGET_IS_WINDOWS)
+    set(VCPKG_TARGET_STATIC_LIBRARY_SUFFIX ".lib")
+    set(VCPKG_TARGET_SHARED_LIBRARY_SUFFIX ".dll")
+    set(VCPKG_TARGET_STATIC_LIBRARY_PREFIX "")
+    set(VCPKG_TARGET_SHARED_LIBRARY_PREFIX "")
+else()
+    set(VCPKG_TARGET_STATIC_LIBRARY_SUFFIX ".a")
+    set(VCPKG_TARGET_SHARED_LIBRARY_SUFFIX ".so")
+    set(VCPKG_TARGET_STATIC_LIBRARY_PREFIX "lib")
+    set(VCPKG_TARGET_SHARED_LIBRARY_PREFIX "lib")
+endif()
+#Setting these variables allows find_library to work in script mode and thus in portfiles!
+#This allows us scale down on hardcoded target dependent paths in portfiles
+set(CMAKE_STATIC_LIBRARY_SUFFIX ${VCPKG_TARGET_STATIC_LIBRARY_SUFFIX})
+set(CMAKE_SHARED_LIBRARY_SUFFIX ${VCPKG_TARGET_SHARED_LIBRARY_SUFFIX})
+set(CMAKE_STATIC_LIBRARY_PREFIX ${VCPKG_TARGET_STATIC_LIBRARY_PREFIX})
+set(CMAKE_SHARED_LIBRARY_PREFIX ${VCPKG_TARGET_SHARED_LIBRARY_PREFIX})